--- conflicted
+++ resolved
@@ -1,62 +1,102 @@
 {
-  "results": [],
-  "patterns": [
-    {
-      "pattern_type": "Neighbor Betting (Vizinhos)",
-      "detected_number": 1,
-      "predicted_color": "white",
-      "confidence": 0.84,
-      "reasoning": "Grupo vizinho [0, 1, 14] está quente (7 aparições)",
-      "risk_level": "medium",
-      "id": "pattern_1759697488365",
-      "timestamp": "2025-10-05T17:51:28.365042"
-    },
-    {
-      "pattern_type": "Time-Based Pattern",
-      "detected_number": 1,
-      "predicted_color": "red",
-      "confidence": 0.8,
-      "reasoning": "Padrão temporal afternoon detectado",
-      "risk_level": "medium",
-      "id": "pattern_1759697488374",
-      "timestamp": "2025-10-05T17:51:28.374403"
-    },
-    {
-      "pattern_type": "Hot/Cold Numbers",
-      "detected_number": 14,
-      "predicted_color": "red",
-      "confidence": 0.9,
-      "reasoning": "Números quentes: [0, 1, 12], frios: [6, 7, 14]",
-      "risk_level": "medium",
-      "id": "pattern_1759697512538",
-      "timestamp": "2025-10-05T17:51:52.538944"
-    },
-    {
-<<<<<<< HEAD
-      "pattern_type": "Paroli (Progressão Positiva)",
-      "detected_number": 14,
-      "predicted_color": "black",
-      "confidence": 0.79,
-      "reasoning": "Sequência de 3 vitórias em black detectada",
-      "risk_level": "medium",
-      "id": "pattern_1759697512545",
-      "timestamp": "2025-10-05T17:51:52.545939"
-    },
-    {
-      "pattern_type": "Oscar's Grind",
-      "detected_number": 14,
-      "predicted_color": "black",
-      "confidence": 0.74,
-      "reasoning": "Equilíbrio detectado com tendência recente de red",
-      "risk_level": "low",
-      "id": "pattern_1759697512553",
-      "timestamp": "2025-10-05T17:51:52.553570"
-    },
-    {
-      "pattern_type": "Anti-Martingale (Reverse)",
-      "detected_number": 14,
-      "predicted_color": "black",
-=======
+  "results": [
+    {
+      "roll": 7,
+      "color": "red",
+      "timestamp": "2025-09-30T14:32:14.201874",
+      "was_win": false,
+      "was_loss": true,
+      "id": "result_1759253534201"
+    },
+    {
+      "roll": 12,
+      "color": "black",
+      "timestamp": "2025-09-30T14:32:14.704431",
+      "was_win": false,
+      "was_loss": true,
+      "id": "result_1759253534704"
+    },
+    {
+      "roll": 3,
+      "color": "red",
+      "timestamp": "2025-09-30T14:32:15.206429",
+      "was_win": false,
+      "was_loss": true,
+      "id": "result_1759253535206"
+    },
+    {
+      "roll": 9,
+      "color": "black",
+      "timestamp": "2025-09-30T14:32:15.708763",
+      "was_win": false,
+      "was_loss": true,
+      "id": "result_1759253535708"
+    },
+    {
+      "roll": 5,
+      "color": "red",
+      "timestamp": "2025-09-30T14:32:16.215898",
+      "was_win": false,
+      "was_loss": true,
+      "id": "result_1759253536215"
+    },
+    {
+      "roll": 11,
+      "color": "black",
+      "timestamp": "2025-09-30T14:32:16.718864",
+      "was_win": false,
+      "was_loss": true,
+      "id": "result_1759253536718"
+    },
+    {
+      "roll": 2,
+      "color": "red",
+      "timestamp": "2025-09-30T14:32:17.221393",
+      "was_win": false,
+      "was_loss": true,
+      "id": "result_1759253537221"
+    },
+    {
+      "roll": 8,
+      "color": "black",
+      "timestamp": "2025-09-30T14:32:17.724642",
+      "was_win": false,
+      "was_loss": true,
+      "id": "result_1759253537724"
+    },
+    {
+      "roll": 1,
+      "color": "red",
+      "timestamp": "2025-09-30T14:32:18.234561",
+      "was_win": false,
+      "was_loss": true,
+      "id": "result_1759253538234"
+    },
+    {
+      "roll": 13,
+      "color": "black",
+      "timestamp": "2025-09-30T14:32:18.737613",
+      "was_win": false,
+      "was_loss": true,
+      "id": "result_1759253538737"
+    },
+    {
+      "roll": 4,
+      "color": "red",
+      "timestamp": "2025-09-30T14:32:19.239993",
+      "was_win": false,
+      "was_loss": true,
+      "id": "result_1759253539239"
+    },
+    {
+      "roll": 10,
+      "color": "black",
+      "timestamp": "2025-09-30T14:32:19.746216",
+      "was_win": false,
+      "was_loss": true,
+      "id": "result_1759253539746"
+    },
+    {
       "roll": 6,
       "color": "red",
       "timestamp": "2025-09-30T14:32:20.251355",
@@ -196,59 +236,9 @@
       "pattern_type": "Anti-Martingale (Reverse)",
       "detected_number": 9,
       "predicted_color": "red",
->>>>>>> 88bc35b2
-      "confidence": 0.81,
-      "reasoning": "Sequência de 3 reds - momentum detectado",
-      "risk_level": "high",
-<<<<<<< HEAD
-      "id": "pattern_1759697512562",
-      "timestamp": "2025-10-05T17:51:52.562840"
-    },
-    {
-      "pattern_type": "Setor Betting",
-      "detected_number": 14,
-      "predicted_color": "red",
-      "confidence": 0.825,
-      "reasoning": "Setor 0-4 (Vermelho) está quente (45.8%)",
-      "risk_level": "medium",
-      "id": "pattern_1759697512570",
-      "timestamp": "2025-10-05T17:51:52.570810"
-    },
-    {
-      "pattern_type": "Neighbor Betting (Vizinhos)",
-      "detected_number": 14,
-      "predicted_color": "white",
-      "confidence": 0.84,
-      "reasoning": "Grupo vizinho [0, 1, 14] está quente (8 aparições)",
-      "risk_level": "medium",
-      "id": "pattern_1759697512592",
-      "timestamp": "2025-10-05T17:51:52.592237"
-    },
-    {
-      "pattern_type": "Time-Based Pattern",
-      "detected_number": 14,
-      "predicted_color": "red",
-      "confidence": 0.8,
-      "reasoning": "Padrão temporal afternoon detectado",
-      "risk_level": "medium",
-      "id": "pattern_1759697512606",
-      "timestamp": "2025-10-05T17:51:52.606927"
-    },
-    {
-      "pattern_type": "Hot/Cold Numbers",
-      "detected_number": 13,
-      "predicted_color": "black",
-      "confidence": 0.9,
-      "reasoning": "Números quentes: [0, 1, 12], frios: [6, 7, 14]",
-      "risk_level": "medium",
-      "id": "pattern_1759697536779",
-      "timestamp": "2025-10-05T17:52:16.779240"
-    },
-    {
-      "pattern_type": "Paroli (Progressão Positiva)",
-      "detected_number": 13,
-      "predicted_color": "black",
-=======
+      "confidence": 0.81,
+      "reasoning": "Sequência de 3 reds - momentum detectado",
+      "risk_level": "high",
       "id": "pattern_1759845647452",
       "timestamp": "2025-10-07T11:00:47.452801"
     },
@@ -356,29 +346,9 @@
       "pattern_type": "Paroli (Progressão Positiva)",
       "detected_number": 9,
       "predicted_color": "red",
->>>>>>> 88bc35b2
-      "confidence": 0.79,
-      "reasoning": "Sequência de 3 vitórias em red detectada",
-      "risk_level": "medium",
-<<<<<<< HEAD
-      "id": "pattern_1759697536802",
-      "timestamp": "2025-10-05T17:52:16.802364"
-    },
-    {
-      "pattern_type": "Oscar's Grind",
-      "detected_number": 13,
-      "predicted_color": "red",
-      "confidence": 0.74,
-      "reasoning": "Equilíbrio detectado com tendência recente de black",
-      "risk_level": "low",
-      "id": "pattern_1759697536847",
-      "timestamp": "2025-10-05T17:52:16.847762"
-    },
-    {
-      "pattern_type": "Anti-Martingale (Reverse)",
-      "detected_number": 13,
-      "predicted_color": "black",
-=======
+      "confidence": 0.79,
+      "reasoning": "Sequência de 3 vitórias em red detectada",
+      "risk_level": "medium",
       "id": "pattern_1759845655429",
       "timestamp": "2025-10-07T11:00:55.429855"
     },
@@ -386,79 +356,9 @@
       "pattern_type": "Anti-Martingale (Reverse)",
       "detected_number": 9,
       "predicted_color": "red",
->>>>>>> 88bc35b2
-      "confidence": 0.81,
-      "reasoning": "Sequência de 3 reds - momentum detectado",
-      "risk_level": "high",
-<<<<<<< HEAD
-      "id": "pattern_1759697536870",
-      "timestamp": "2025-10-05T17:52:16.870722"
-    },
-    {
-      "pattern_type": "Setor Betting",
-      "detected_number": 13,
-      "predicted_color": "red",
-      "confidence": 0.792,
-      "reasoning": "Setor 0-4 (Vermelho) está quente (44.0%)",
-      "risk_level": "medium",
-      "id": "pattern_1759697536905",
-      "timestamp": "2025-10-05T17:52:16.905723"
-    },
-    {
-      "pattern_type": "Sleeping Numbers (Números Dormentes)",
-      "detected_number": 13,
-      "predicted_color": "red",
-      "confidence": 0.79,
-      "reasoning": "Número 4 não sai há 40 rodadas",
-      "risk_level": "medium",
-      "id": "pattern_1759697540862",
-      "timestamp": "2025-10-05T17:52:20.862471"
-    },
-    {
-      "pattern_type": "Neighbor Betting (Vizinhos)",
-      "detected_number": 13,
-      "predicted_color": "white",
-      "confidence": 0.84,
-      "reasoning": "Grupo vizinho [0, 1, 14] está quente (8 aparições)",
-      "risk_level": "medium",
-      "id": "pattern_1759697540939",
-      "timestamp": "2025-10-05T17:52:20.939700"
-    },
-    {
-      "pattern_type": "Time-Based Pattern",
-      "detected_number": 13,
-      "predicted_color": "black",
-      "confidence": 0.75,
-      "reasoning": "Padrão temporal afternoon detectado",
-      "risk_level": "medium",
-      "id": "pattern_1759697540975",
-      "timestamp": "2025-10-05T17:52:20.975667"
-    },
-    {
-      "pattern_type": "Number 14 Followed by Black (Número 14 Seguido por Preto)",
-      "detected_number": 13,
-      "predicted_color": "black",
-      "confidence": 0.8999999999999999,
-      "reasoning": "Após 1 números 14, 1 foram seguidos por BLACK (100.0%)",
-      "risk_level": "medium",
-      "id": "pattern_1759697544118",
-      "timestamp": "2025-10-05T17:52:24.118601"
-    },
-    {
-      "pattern_type": "Hot/Cold Numbers",
-      "detected_number": 3,
-      "predicted_color": "black",
-      "confidence": 0.9,
-      "reasoning": "Números quentes: [0, 3, 1], frios: [6, 7, 14]",
-      "risk_level": "medium",
-      "id": "pattern_1759697560162",
-      "timestamp": "2025-10-05T17:52:40.162408"
-    },
-    {
-      "pattern_type": "Paroli (Progressão Positiva)",
-      "detected_number": 3,
-      "predicted_color": "black",
-=======
+      "confidence": 0.81,
+      "reasoning": "Sequência de 3 reds - momentum detectado",
+      "risk_level": "high",
       "id": "pattern_1759845655451",
       "timestamp": "2025-10-07T11:00:55.451207"
     },
@@ -556,197 +456,29 @@
       "pattern_type": "Paroli (Progressão Positiva)",
       "detected_number": 4,
       "predicted_color": "red",
->>>>>>> 88bc35b2
-      "confidence": 0.79,
-      "reasoning": "Sequência de 3 vitórias em red detectada",
-      "risk_level": "medium",
-<<<<<<< HEAD
-      "id": "pattern_1759697563182",
-      "timestamp": "2025-10-05T17:52:43.182475"
-    },
-    {
-      "pattern_type": "Oscar's Grind",
-      "detected_number": 3,
-=======
+      "confidence": 0.79,
+      "reasoning": "Sequência de 3 vitórias em red detectada",
+      "risk_level": "medium",
       "id": "pattern_1759845662819",
       "timestamp": "2025-10-07T11:01:02.819659"
     },
     {
       "pattern_type": "Oscar's Grind",
       "detected_number": 4,
->>>>>>> 88bc35b2
       "predicted_color": "red",
       "confidence": 0.74,
       "reasoning": "Equilíbrio detectado com tendência recente de black",
       "risk_level": "low",
-<<<<<<< HEAD
-      "id": "pattern_1759697563190",
-      "timestamp": "2025-10-05T17:52:43.190794"
-    },
-    {
-      "pattern_type": "Paroli (Progressão Positiva)",
-      "detected_number": 4,
-      "predicted_color": "black",
-      "confidence": 0.79,
-      "reasoning": "Sequência de 3 vitórias em black detectada",
-      "risk_level": "medium",
-      "id": "pattern_1759698335386",
-      "timestamp": "2025-10-05T18:05:35.386962"
-=======
       "id": "pattern_1759845662824",
       "timestamp": "2025-10-07T11:01:02.824861"
->>>>>>> 88bc35b2
-    },
-    {
-      "pattern_type": "Anti-Martingale (Reverse)",
-      "detected_number": 4,
-<<<<<<< HEAD
-      "predicted_color": "black",
-=======
-      "predicted_color": "red",
->>>>>>> 88bc35b2
-      "confidence": 0.81,
-      "reasoning": "Sequência de 3 reds - momentum detectado",
-      "risk_level": "high",
-<<<<<<< HEAD
-      "id": "pattern_1759698338405",
-      "timestamp": "2025-10-05T18:05:38.405642"
-    },
-    {
-      "pattern_type": "Paroli (Progressão Positiva)",
-      "detected_number": 5,
-      "predicted_color": "black",
-      "confidence": 0.79,
-      "reasoning": "Sequência de 3 vitórias em black detectada",
-      "risk_level": "medium",
-      "id": "pattern_1759698356428",
-      "timestamp": "2025-10-05T18:05:56.428017"
-    },
-    {
-      "pattern_type": "Anti-Martingale (Reverse)",
-      "detected_number": 5,
-      "predicted_color": "black",
-      "confidence": 0.81,
-      "reasoning": "Sequência de 3 blacks - momentum detectado",
-      "risk_level": "high",
-      "id": "pattern_1759698356432",
-      "timestamp": "2025-10-05T18:05:56.432558"
-    },
-    {
-      "pattern_type": "Red After Red (Vermelho Após Vermelho)",
-      "detected_number": 5,
-      "predicted_color": "red",
-      "confidence": 0.74,
-      "reasoning": "Após 5 vermelhos, 3 foram seguidos por outro vermelho (60.0%)",
-      "risk_level": "medium",
-      "id": "pattern_1759698359449",
-      "timestamp": "2025-10-05T18:05:59.449977"
-    },
-    {
-      "pattern_type": "Sequência de Cores",
-      "detected_number": 6,
-      "predicted_color": "red",
-      "confidence": 0.9,
-      "reasoning": "Sequência de 4 reds detectada",
-      "risk_level": "medium",
-      "id": "pattern_1759698384492",
-      "timestamp": "2025-10-05T18:06:24.492873"
-    },
-    {
-      "pattern_type": "Paroli (Progressão Positiva)",
-      "detected_number": 6,
-      "predicted_color": "red",
-      "confidence": 0.82,
-      "reasoning": "Sequência de 4 vitórias em red detectada",
-      "risk_level": "medium",
-      "id": "pattern_1759698384499",
-      "timestamp": "2025-10-05T18:06:24.499689"
-    },
-    {
-      "pattern_type": "Oscar's Grind",
-      "detected_number": 6,
-      "predicted_color": "black",
-      "confidence": 0.74,
-      "reasoning": "Equilíbrio detectado com tendência recente de red",
-      "risk_level": "low",
-      "id": "pattern_1759698387519",
-      "timestamp": "2025-10-05T18:06:27.519107"
-    },
-    {
-      "pattern_type": "1-3-2-6 System",
-      "detected_number": 6,
-      "predicted_color": "red",
-      "confidence": 0.76,
-      "reasoning": "Sequência de 4 reds - ideal para sistema 1-3-2-6",
-      "risk_level": "medium",
-      "id": "pattern_1759698390548",
-      "timestamp": "2025-10-05T18:06:30.548614"
-    },
-    {
-      "pattern_type": "Anti-Martingale (Reverse)",
-      "detected_number": 6,
-      "predicted_color": "red",
-      "confidence": 0.85,
-      "reasoning": "Sequência de 4 reds - momentum detectado",
-      "risk_level": "high",
-      "id": "pattern_1759698390555",
-      "timestamp": "2025-10-05T18:06:30.555694"
-    },
-    {
-      "pattern_type": "Hot Hand",
-      "detected_number": 6,
-      "predicted_color": "red",
-      "confidence": 0.85,
-      "reasoning": "Sequência de 4 red consecutivos",
-      "risk_level": "high",
-      "id": "pattern_1759698393573",
-      "timestamp": "2025-10-05T18:06:33.573138"
-    },
-    {
-      "pattern_type": "Red Streak (Sequência Vermelha)",
-      "detected_number": 6,
-      "predicted_color": "red",
-      "confidence": 0.85,
-      "reasoning": "Sequência de 4 números vermelhos consecutivos",
-      "risk_level": "high",
-      "id": "pattern_1759698396584",
-      "timestamp": "2025-10-05T18:06:36.584035"
-    },
-    {
-      "pattern_type": "Red After Red (Vermelho Após Vermelho)",
-      "detected_number": 6,
-      "predicted_color": "red",
-      "confidence": 0.7666666666666666,
-      "reasoning": "Após 6 vermelhos, 4 foram seguidos por outro vermelho (66.7%)",
-      "risk_level": "medium",
-      "id": "pattern_1759698396588",
-      "timestamp": "2025-10-05T18:06:36.588655"
-    },
-    {
-      "pattern_type": "Sequência de Cores",
-      "detected_number": 8,
-      "predicted_color": "black",
-      "confidence": 0.9,
-      "reasoning": "Sequência de 4 blacks detectada",
-      "risk_level": "medium",
-      "id": "pattern_1759698404605",
-      "timestamp": "2025-10-05T18:06:44.605645"
-    },
-    {
-      "pattern_type": "Paroli (Progressão Positiva)",
-      "detected_number": 8,
-      "predicted_color": "red",
-      "confidence": 0.82,
-      "reasoning": "Sequência de 4 vitórias em red detectada",
-      "risk_level": "medium",
-      "id": "pattern_1759698404614",
-      "timestamp": "2025-10-05T18:06:44.614927"
-    },
-    {
-      "pattern_type": "Oscar's Grind",
-      "detected_number": 8,
-      "predicted_color": "black",
-=======
+    },
+    {
+      "pattern_type": "Anti-Martingale (Reverse)",
+      "detected_number": 4,
+      "predicted_color": "red",
+      "confidence": 0.81,
+      "reasoning": "Sequência de 3 reds - momentum detectado",
+      "risk_level": "high",
       "id": "pattern_1759845662838",
       "timestamp": "2025-10-07T11:01:02.838233"
     },
@@ -884,259 +616,9 @@
       "pattern_type": "Oscar's Grind",
       "detected_number": 4,
       "predicted_color": "red",
->>>>>>> 88bc35b2
       "confidence": 0.74,
-      "reasoning": "Equilíbrio detectado com tendência recente de red",
+      "reasoning": "Equilíbrio detectado com tendência recente de black",
       "risk_level": "low",
-<<<<<<< HEAD
-      "id": "pattern_1759698404619",
-      "timestamp": "2025-10-05T18:06:44.619579"
-    },
-    {
-      "pattern_type": "1-3-2-6 System",
-      "detected_number": 8,
-      "predicted_color": "red",
-      "confidence": 0.76,
-      "reasoning": "Sequência de 4 reds - ideal para sistema 1-3-2-6",
-      "risk_level": "medium",
-      "id": "pattern_1759698404630",
-      "timestamp": "2025-10-05T18:06:44.630845"
-    },
-    {
-      "pattern_type": "Anti-Martingale (Reverse)",
-      "detected_number": 8,
-      "predicted_color": "red",
-      "confidence": 0.85,
-      "reasoning": "Sequência de 4 reds - momentum detectado",
-      "risk_level": "high",
-      "id": "pattern_1759698404636",
-      "timestamp": "2025-10-05T18:06:44.636776"
-    },
-    {
-      "pattern_type": "Hot Hand",
-      "detected_number": 8,
-      "predicted_color": "black",
-      "confidence": 0.85,
-      "reasoning": "Sequência de 4 black consecutivos",
-      "risk_level": "high",
-      "id": "pattern_1759698404642",
-      "timestamp": "2025-10-05T18:06:44.642293"
-    },
-    {
-      "pattern_type": "Red Streak (Sequência Vermelha)",
-      "detected_number": 8,
-      "predicted_color": "black",
-      "confidence": 0.85,
-      "reasoning": "Sequência de 4 números vermelhos consecutivos",
-      "risk_level": "high",
-      "id": "pattern_1759698404650",
-      "timestamp": "2025-10-05T18:06:44.650578"
-    },
-    {
-      "pattern_type": "Red After Red (Vermelho Após Vermelho)",
-      "detected_number": 8,
-      "predicted_color": "red",
-      "confidence": 0.7285714285714285,
-      "reasoning": "Após 7 vermelhos, 4 foram seguidos por outro vermelho (57.1%)",
-      "risk_level": "medium",
-      "id": "pattern_1759698404658",
-      "timestamp": "2025-10-05T18:06:44.658276"
-    },
-    {
-      "pattern_type": "Sequência de Cores",
-      "detected_number": 6,
-      "predicted_color": "red",
-      "confidence": 0.9,
-      "reasoning": "Sequência de 4 reds detectada",
-      "risk_level": "medium",
-      "id": "pattern_1759698430749",
-      "timestamp": "2025-10-05T18:07:10.749172"
-    },
-    {
-      "pattern_type": "Paroli (Progressão Positiva)",
-      "detected_number": 6,
-      "predicted_color": "red",
-      "confidence": 0.82,
-      "reasoning": "Sequência de 4 vitórias em red detectada",
-      "risk_level": "medium",
-      "id": "pattern_1759698430767",
-      "timestamp": "2025-10-05T18:07:10.767001"
-    },
-    {
-      "pattern_type": "Oscar's Grind",
-      "detected_number": 6,
-      "predicted_color": "black",
-      "confidence": 0.74,
-      "reasoning": "Equilíbrio detectado com tendência recente de red",
-      "risk_level": "low",
-      "id": "pattern_1759698430796",
-      "timestamp": "2025-10-05T18:07:10.796953"
-    },
-    {
-      "pattern_type": "1-3-2-6 System",
-      "detected_number": 6,
-      "predicted_color": "red",
-      "confidence": 0.76,
-      "reasoning": "Sequência de 4 reds - ideal para sistema 1-3-2-6",
-      "risk_level": "medium",
-      "id": "pattern_1759698430815",
-      "timestamp": "2025-10-05T18:07:10.815616"
-    },
-    {
-      "pattern_type": "Anti-Martingale (Reverse)",
-      "detected_number": 6,
-      "predicted_color": "red",
-      "confidence": 0.85,
-      "reasoning": "Sequência de 4 reds - momentum detectado",
-      "risk_level": "high",
-      "id": "pattern_1759698430838",
-      "timestamp": "2025-10-05T18:07:10.838980"
-    },
-    {
-      "pattern_type": "Middle Numbers (Números do Meio)",
-      "detected_number": 6,
-      "predicted_color": "red",
-      "confidence": 0.7333333333333334,
-      "reasoning": "7/12 números recentes são do meio (4-10)",
-      "risk_level": "medium",
-      "id": "pattern_1759698433932",
-      "timestamp": "2025-10-05T18:07:13.932252"
-    },
-    {
-      "pattern_type": "Hot Hand",
-      "detected_number": 6,
-      "predicted_color": "red",
-      "confidence": 0.85,
-      "reasoning": "Sequência de 4 red consecutivos",
-      "risk_level": "high",
-      "id": "pattern_1759698433935",
-      "timestamp": "2025-10-05T18:07:13.935478"
-    },
-    {
-      "pattern_type": "Red Streak (Sequência Vermelha)",
-      "detected_number": 6,
-      "predicted_color": "red",
-      "confidence": 0.85,
-      "reasoning": "Sequência de 4 números vermelhos consecutivos",
-      "risk_level": "high",
-      "id": "pattern_1759698433944",
-      "timestamp": "2025-10-05T18:07:13.944230"
-    },
-    {
-      "pattern_type": "Red After Red (Vermelho Após Vermelho)",
-      "detected_number": 6,
-      "predicted_color": "red",
-      "confidence": 0.7285714285714285,
-      "reasoning": "Após 7 vermelhos, 4 foram seguidos por outro vermelho (57.1%)",
-      "risk_level": "medium",
-      "id": "pattern_1759698433948",
-      "timestamp": "2025-10-05T18:07:13.948328"
-    },
-    {
-      "pattern_type": "Sequência de Cores",
-      "detected_number": 9,
-      "predicted_color": "red",
-      "confidence": 0.9,
-      "reasoning": "Sequência de 4 blacks detectada",
-      "risk_level": "medium",
-      "id": "pattern_1759698454002",
-      "timestamp": "2025-10-05T18:07:34.002496"
-    },
-    {
-      "pattern_type": "Paroli (Progressão Positiva)",
-      "detected_number": 9,
-      "predicted_color": "red",
-      "confidence": 0.82,
-      "reasoning": "Sequência de 4 vitórias em red detectada",
-      "risk_level": "medium",
-      "id": "pattern_1759698454032",
-      "timestamp": "2025-10-05T18:07:34.032853"
-    },
-    {
-      "pattern_type": "Oscar's Grind",
-      "detected_number": 9,
-      "predicted_color": "black",
-      "confidence": 0.74,
-      "reasoning": "Equilíbrio detectado com tendência recente de red",
-      "risk_level": "low",
-      "id": "pattern_1759698454048",
-      "timestamp": "2025-10-05T18:07:34.048036"
-    },
-    {
-      "pattern_type": "1-3-2-6 System",
-      "detected_number": 9,
-      "predicted_color": "red",
-      "confidence": 0.76,
-      "reasoning": "Sequência de 4 reds - ideal para sistema 1-3-2-6",
-      "risk_level": "medium",
-      "id": "pattern_1759698454101",
-      "timestamp": "2025-10-05T18:07:34.101156"
-    },
-    {
-      "pattern_type": "Anti-Martingale (Reverse)",
-      "detected_number": 9,
-      "predicted_color": "red",
-      "confidence": 0.85,
-      "reasoning": "Sequência de 4 reds - momentum detectado",
-      "risk_level": "high",
-      "id": "pattern_1759698454142",
-      "timestamp": "2025-10-05T18:07:34.142578"
-    },
-    {
-      "pattern_type": "Middle Numbers (Números do Meio)",
-      "detected_number": 9,
-      "predicted_color": "red",
-      "confidence": 0.7666666666666666,
-      "reasoning": "8/12 números recentes são do meio (4-10)",
-      "risk_level": "medium",
-      "id": "pattern_1759698454159",
-      "timestamp": "2025-10-05T18:07:34.159003"
-    },
-    {
-      "pattern_type": "Hot Hand",
-      "detected_number": 9,
-      "predicted_color": "red",
-      "confidence": 0.85,
-      "reasoning": "Sequência de 4 black consecutivos",
-      "risk_level": "high",
-      "id": "pattern_1759698454170",
-      "timestamp": "2025-10-05T18:07:34.170354"
-    },
-    {
-      "pattern_type": "Red Streak (Sequência Vermelha)",
-      "detected_number": 9,
-      "predicted_color": "red",
-      "confidence": 0.85,
-      "reasoning": "Sequência de 4 números vermelhos consecutivos",
-      "risk_level": "high",
-      "id": "pattern_1759698454214",
-      "timestamp": "2025-10-05T18:07:34.214816"
-    },
-    {
-      "pattern_type": "Sequência de Cores",
-      "detected_number": 5,
-      "predicted_color": "red",
-      "confidence": 0.9,
-      "reasoning": "Sequência de 4 reds detectada",
-      "risk_level": "medium",
-      "id": "pattern_1759698478301",
-      "timestamp": "2025-10-05T18:07:58.301632"
-    },
-    {
-      "pattern_type": "Paroli (Progressão Positiva)",
-      "detected_number": 5,
-      "predicted_color": "red",
-      "confidence": 0.82,
-      "reasoning": "Sequência de 4 vitórias em red detectada",
-      "risk_level": "medium",
-      "id": "pattern_1759698478315",
-      "timestamp": "2025-10-05T18:07:58.315046"
-    },
-    {
-      "pattern_type": "Oscar's Grind",
-      "detected_number": 5,
-      "predicted_color": "black",
-=======
       "id": "pattern_1759845667445",
       "timestamp": "2025-10-07T11:01:07.445837"
     },
@@ -1374,249 +856,9 @@
       "pattern_type": "Oscar's Grind",
       "detected_number": 4,
       "predicted_color": "red",
->>>>>>> 88bc35b2
       "confidence": 0.74,
       "reasoning": "Equilíbrio detectado com tendência recente de black",
       "risk_level": "low",
-<<<<<<< HEAD
-      "id": "pattern_1759698478317",
-      "timestamp": "2025-10-05T18:07:58.317055"
-    },
-    {
-      "pattern_type": "1-3-2-6 System",
-      "detected_number": 5,
-      "predicted_color": "red",
-      "confidence": 0.76,
-      "reasoning": "Sequência de 4 reds - ideal para sistema 1-3-2-6",
-      "risk_level": "medium",
-      "id": "pattern_1759698478333",
-      "timestamp": "2025-10-05T18:07:58.333789"
-    },
-    {
-      "pattern_type": "James Bond Strategy",
-      "detected_number": 5,
-      "predicted_color": "red",
-      "confidence": 0.7312500000000001,
-      "reasoning": "Setor red predominante (56.2%)",
-      "risk_level": "medium",
-      "id": "pattern_1759698481355",
-      "timestamp": "2025-10-05T18:08:01.355789"
-    },
-    {
-      "pattern_type": "Anti-Martingale (Reverse)",
-      "detected_number": 5,
-      "predicted_color": "red",
-      "confidence": 0.85,
-      "reasoning": "Sequência de 4 reds - momentum detectado",
-      "risk_level": "high",
-      "id": "pattern_1759698481360",
-      "timestamp": "2025-10-05T18:08:01.360890"
-    },
-    {
-      "pattern_type": "Neighbor Betting (Vizinhos)",
-      "detected_number": 5,
-      "predicted_color": "red",
-      "confidence": 0.84,
-      "reasoning": "Grupo vizinho [4, 5, 6] está quente (5 aparições)",
-      "risk_level": "medium",
-      "id": "pattern_1759698484368",
-      "timestamp": "2025-10-05T18:08:04.368856"
-    },
-    {
-      "pattern_type": "Middle Numbers (Números do Meio)",
-      "detected_number": 5,
-      "predicted_color": "red",
-      "confidence": 0.8,
-      "reasoning": "9/12 números recentes são do meio (4-10)",
-      "risk_level": "medium",
-      "id": "pattern_1759698484386",
-      "timestamp": "2025-10-05T18:08:04.386011"
-    },
-    {
-      "pattern_type": "Hot Hand",
-      "detected_number": 5,
-      "predicted_color": "red",
-      "confidence": 0.85,
-      "reasoning": "Sequência de 4 red consecutivos",
-      "risk_level": "high",
-      "id": "pattern_1759698484401",
-      "timestamp": "2025-10-05T18:08:04.401769"
-    },
-    {
-      "pattern_type": "Red Streak (Sequência Vermelha)",
-      "detected_number": 5,
-      "predicted_color": "red",
-      "confidence": 0.85,
-      "reasoning": "Sequência de 4 números vermelhos consecutivos",
-      "risk_level": "high",
-      "id": "pattern_1759698484418",
-      "timestamp": "2025-10-05T18:08:04.418910"
-    },
-    {
-      "pattern_type": "Sequência de Cores",
-      "detected_number": 0,
-      "predicted_color": "red",
-      "confidence": 0.9,
-      "reasoning": "Sequência de 4 whites detectada",
-      "risk_level": "medium",
-      "id": "pattern_1759698502448",
-      "timestamp": "2025-10-05T18:08:22.448899"
-    },
-    {
-      "pattern_type": "Paroli (Progressão Positiva)",
-      "detected_number": 0,
-      "predicted_color": "red",
-      "confidence": 0.82,
-      "reasoning": "Sequência de 4 vitórias em red detectada",
-      "risk_level": "medium",
-      "id": "pattern_1759698502467",
-      "timestamp": "2025-10-05T18:08:22.467222"
-    },
-    {
-      "pattern_type": "1-3-2-6 System",
-      "detected_number": 0,
-      "predicted_color": "red",
-      "confidence": 0.76,
-      "reasoning": "Sequência de 4 reds - ideal para sistema 1-3-2-6",
-      "risk_level": "medium",
-      "id": "pattern_1759698502596",
-      "timestamp": "2025-10-05T18:08:22.596318"
-    },
-    {
-      "pattern_type": "Anti-Martingale (Reverse)",
-      "detected_number": 0,
-      "predicted_color": "red",
-      "confidence": 0.85,
-      "reasoning": "Sequência de 4 reds - momentum detectado",
-      "risk_level": "high",
-      "id": "pattern_1759698502629",
-      "timestamp": "2025-10-05T18:08:22.629939"
-    },
-    {
-      "pattern_type": "Neighbor Betting (Vizinhos)",
-      "detected_number": 0,
-      "predicted_color": "red",
-      "confidence": 0.84,
-      "reasoning": "Grupo vizinho [4, 5, 6] está quente (5 aparições)",
-      "risk_level": "medium",
-      "id": "pattern_1759698502655",
-      "timestamp": "2025-10-05T18:08:22.655996"
-    },
-    {
-      "pattern_type": "Middle Numbers (Números do Meio)",
-      "detected_number": 0,
-      "predicted_color": "red",
-      "confidence": 0.8,
-      "reasoning": "9/12 números recentes são do meio (4-10)",
-      "risk_level": "medium",
-      "id": "pattern_1759698502678",
-      "timestamp": "2025-10-05T18:08:22.678836"
-    },
-    {
-      "pattern_type": "Red Streak (Sequência Vermelha)",
-      "detected_number": 0,
-      "predicted_color": "red",
-      "confidence": 0.85,
-      "reasoning": "Sequência de 4 números vermelhos consecutivos",
-      "risk_level": "high",
-      "id": "pattern_1759698502702",
-      "timestamp": "2025-10-05T18:08:22.702211"
-    },
-    {
-      "pattern_type": "Oscar's Grind",
-      "detected_number": 8,
-      "predicted_color": "black",
-      "confidence": 0.74,
-      "reasoning": "Equilíbrio detectado com tendência recente de red",
-      "risk_level": "low",
-      "id": "pattern_1759698747119",
-      "timestamp": "2025-10-05T18:12:27.119255"
-    },
-    {
-      "pattern_type": "Oscar's Grind",
-      "detected_number": 8,
-      "predicted_color": "black",
-      "confidence": 0.74,
-      "reasoning": "Equilíbrio detectado com tendência recente de red",
-      "risk_level": "low",
-      "id": "pattern_1759698747384",
-      "timestamp": "2025-10-05T18:12:27.384433"
-    },
-    {
-      "pattern_type": "Oscar's Grind",
-      "detected_number": 8,
-      "predicted_color": "black",
-      "confidence": 0.74,
-      "reasoning": "Equilíbrio detectado com tendência recente de red",
-      "risk_level": "low",
-      "id": "pattern_1759698748135",
-      "timestamp": "2025-10-05T18:12:28.135396"
-    },
-    {
-      "pattern_type": "Oscar's Grind",
-      "detected_number": 11,
-      "predicted_color": "red",
-      "confidence": 0.74,
-      "reasoning": "Equilíbrio detectado com tendência recente de black",
-      "risk_level": "low",
-      "id": "pattern_1759698767256",
-      "timestamp": "2025-10-05T18:12:47.256010"
-    },
-    {
-      "pattern_type": "Oscar's Grind",
-      "detected_number": 4,
-      "predicted_color": "black",
-      "confidence": 0.74,
-      "reasoning": "Equilíbrio detectado com tendência recente de red",
-      "risk_level": "low",
-      "id": "pattern_1759698791315",
-      "timestamp": "2025-10-05T18:13:11.315634"
-    },
-    {
-      "pattern_type": "Oscar's Grind",
-      "detected_number": 10,
-      "predicted_color": "red",
-      "confidence": 0.74,
-      "reasoning": "Equilíbrio detectado com tendência recente de black",
-      "risk_level": "low",
-      "id": "pattern_1759698815360",
-      "timestamp": "2025-10-05T18:13:35.360608"
-    },
-    {
-      "pattern_type": "Neighbor Betting (Vizinhos)",
-      "detected_number": 10,
-      "predicted_color": "black",
-      "confidence": 0.84,
-      "reasoning": "Grupo vizinho [10, 11, 12] está quente (5 aparições)",
-      "risk_level": "medium",
-      "id": "pattern_1759698818378",
-      "timestamp": "2025-10-05T18:13:38.378408"
-    },
-    {
-      "pattern_type": "Oscar's Grind",
-      "detected_number": 7,
-      "predicted_color": "red",
-      "confidence": 0.74,
-      "reasoning": "Equilíbrio detectado com tendência recente de black",
-      "risk_level": "low",
-      "id": "pattern_1759698842524",
-      "timestamp": "2025-10-05T18:14:02.524122"
-    },
-    {
-      "pattern_type": "Neighbor Betting (Vizinhos)",
-      "detected_number": 7,
-      "predicted_color": "black",
-      "confidence": 0.84,
-      "reasoning": "Grupo vizinho [10, 11, 12] está quente (5 aparições)",
-      "risk_level": "medium",
-      "id": "pattern_1759698842532",
-      "timestamp": "2025-10-05T18:14:02.532060"
-    },
-    {
-      "pattern_type": "Paroli (Progressão Positiva)",
-      "detected_number": 5,
-      "predicted_color": "red",
-=======
       "id": "pattern_1759845679453",
       "timestamp": "2025-10-07T11:01:19.453262"
     },
@@ -1804,19 +1046,9 @@
       "pattern_type": "Paroli (Progressão Positiva)",
       "detected_number": 13,
       "predicted_color": "black",
->>>>>>> 88bc35b2
       "confidence": 0.79,
       "reasoning": "Sequência de 3 vitórias em black detectada",
       "risk_level": "medium",
-<<<<<<< HEAD
-      "id": "pattern_1759699011486",
-      "timestamp": "2025-10-05T18:16:51.486732"
-    },
-    {
-      "pattern_type": "Anti-Martingale (Reverse)",
-      "detected_number": 5,
-      "predicted_color": "red",
-=======
       "id": "pattern_1759845687561",
       "timestamp": "2025-10-07T11:01:27.561444"
     },
@@ -1834,104 +1066,9 @@
       "pattern_type": "Anti-Martingale (Reverse)",
       "detected_number": 13,
       "predicted_color": "black",
->>>>>>> 88bc35b2
       "confidence": 0.81,
       "reasoning": "Sequência de 3 blacks - momentum detectado",
       "risk_level": "high",
-<<<<<<< HEAD
-      "id": "pattern_1759699014499",
-      "timestamp": "2025-10-05T18:16:54.499349"
-    },
-    {
-      "pattern_type": "Paroli (Progressão Positiva)",
-      "detected_number": 5,
-      "predicted_color": "red",
-      "confidence": 0.79,
-      "reasoning": "Sequência de 3 vitórias em red detectada",
-      "risk_level": "medium",
-      "id": "pattern_1759699032529",
-      "timestamp": "2025-10-05T18:17:12.529973"
-    },
-    {
-      "pattern_type": "Anti-Martingale (Reverse)",
-      "detected_number": 5,
-      "predicted_color": "red",
-      "confidence": 0.81,
-      "reasoning": "Sequência de 3 reds - momentum detectado",
-      "risk_level": "high",
-      "id": "pattern_1759699032536",
-      "timestamp": "2025-10-05T18:17:12.536468"
-    },
-    {
-      "pattern_type": "Paroli (Progressão Positiva)",
-      "detected_number": 4,
-      "predicted_color": "red",
-      "confidence": 0.79,
-      "reasoning": "Sequência de 3 vitórias em red detectada",
-      "risk_level": "medium",
-      "id": "pattern_1759699056565",
-      "timestamp": "2025-10-05T18:17:36.565628"
-    },
-    {
-      "pattern_type": "Anti-Martingale (Reverse)",
-      "detected_number": 4,
-      "predicted_color": "red",
-      "confidence": 0.81,
-      "reasoning": "Sequência de 3 reds - momentum detectado",
-      "risk_level": "high",
-      "id": "pattern_1759699056573",
-      "timestamp": "2025-10-05T18:17:36.573662"
-    },
-    {
-      "pattern_type": "Middle Numbers (Números do Meio)",
-      "detected_number": 4,
-      "predicted_color": "red",
-      "confidence": 0.8,
-      "reasoning": "9/12 números recentes são do meio (4-10)",
-      "risk_level": "medium",
-      "id": "pattern_1759699059591",
-      "timestamp": "2025-10-05T18:17:39.591195"
-    },
-    {
-      "pattern_type": "Red After Red (Vermelho Após Vermelho)",
-      "detected_number": 4,
-      "predicted_color": "red",
-      "confidence": 0.7285714285714285,
-      "reasoning": "Após 7 vermelhos, 4 foram seguidos por outro vermelho (57.1%)",
-      "risk_level": "medium",
-      "id": "pattern_1759699062617",
-      "timestamp": "2025-10-05T18:17:42.617859"
-    },
-    {
-      "pattern_type": "Paroli (Progressão Positiva)",
-      "detected_number": 11,
-      "predicted_color": "red",
-      "confidence": 0.79,
-      "reasoning": "Sequência de 3 vitórias em red detectada",
-      "risk_level": "medium",
-      "id": "pattern_1759699080639",
-      "timestamp": "2025-10-05T18:18:00.639146"
-    },
-    {
-      "pattern_type": "Anti-Martingale (Reverse)",
-      "detected_number": 11,
-      "predicted_color": "red",
-      "confidence": 0.81,
-      "reasoning": "Sequência de 3 reds - momentum detectado",
-      "risk_level": "high",
-      "id": "pattern_1759699080653",
-      "timestamp": "2025-10-05T18:18:00.653096"
-    },
-    {
-      "pattern_type": "Middle Numbers (Números do Meio)",
-      "detected_number": 11,
-      "predicted_color": "red",
-      "confidence": 0.8,
-      "reasoning": "9/12 números recentes são do meio (4-10)",
-      "risk_level": "medium",
-      "id": "pattern_1759699080661",
-      "timestamp": "2025-10-05T18:18:00.661222"
-=======
       "id": "pattern_1759845687580",
       "timestamp": "2025-10-07T11:01:27.580252"
     },
@@ -1984,33 +1121,14 @@
       "risk_level": "medium",
       "id": "pattern_1759845689653",
       "timestamp": "2025-10-07T11:01:29.653596"
->>>>>>> 88bc35b2
-    },
-    {
-      "pattern_type": "Paroli (Progressão Positiva)",
-      "detected_number": 13,
-<<<<<<< HEAD
-      "predicted_color": "red",
-=======
-      "predicted_color": "black",
->>>>>>> 88bc35b2
+    },
+    {
+      "pattern_type": "Paroli (Progressão Positiva)",
+      "detected_number": 13,
+      "predicted_color": "black",
       "confidence": 0.79,
       "reasoning": "Sequência de 3 vitórias em black detectada",
       "risk_level": "medium",
-<<<<<<< HEAD
-      "id": "pattern_1759699106738",
-      "timestamp": "2025-10-05T18:18:26.738130"
-    },
-    {
-      "pattern_type": "Oscar's Grind",
-      "detected_number": 13,
-      "predicted_color": "black",
-      "confidence": 0.74,
-      "reasoning": "Equilíbrio detectado com tendência recente de red",
-      "risk_level": "low",
-      "id": "pattern_1759699110348",
-      "timestamp": "2025-10-05T18:18:30.348629"
-=======
       "id": "pattern_1759845691417",
       "timestamp": "2025-10-07T11:01:31.417635"
     },
@@ -2023,33 +1141,14 @@
       "risk_level": "medium",
       "id": "pattern_1759845691443",
       "timestamp": "2025-10-07T11:01:31.443621"
->>>>>>> 88bc35b2
-    },
-    {
-      "pattern_type": "Anti-Martingale (Reverse)",
-      "detected_number": 13,
-<<<<<<< HEAD
-      "predicted_color": "red",
-=======
-      "predicted_color": "black",
->>>>>>> 88bc35b2
+    },
+    {
+      "pattern_type": "Anti-Martingale (Reverse)",
+      "detected_number": 13,
+      "predicted_color": "black",
       "confidence": 0.81,
       "reasoning": "Sequência de 3 blacks - momentum detectado",
       "risk_level": "high",
-<<<<<<< HEAD
-      "id": "pattern_1759699110359",
-      "timestamp": "2025-10-05T18:18:30.359123"
-    },
-    {
-      "pattern_type": "Middle Numbers (Números do Meio)",
-      "detected_number": 13,
-      "predicted_color": "red",
-      "confidence": 0.7666666666666666,
-      "reasoning": "8/12 números recentes são do meio (4-10)",
-      "risk_level": "medium",
-      "id": "pattern_1759699110368",
-      "timestamp": "2025-10-05T18:18:30.368177"
-=======
       "id": "pattern_1759845691456",
       "timestamp": "2025-10-07T11:01:31.456615"
     },
@@ -2102,7 +1201,6 @@
       "risk_level": "medium",
       "id": "pattern_1759845693545",
       "timestamp": "2025-10-07T11:01:33.545861"
->>>>>>> 88bc35b2
     }
   ],
   "predictions": [],
@@ -2118,13 +1216,9 @@
     ]
   },
   "statistics": {
-    "total_results": 0,
+    "total_results": 25,
     "total_patterns": 100,
     "accuracy": 0.0,
-<<<<<<< HEAD
-    "last_updated": "2025-10-05T18:18:30.368177"
-=======
     "last_updated": "2025-10-07T11:01:33.545861"
->>>>>>> 88bc35b2
   }
 }